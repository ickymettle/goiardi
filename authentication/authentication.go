--- conflicted
+++ resolved
@@ -41,14 +41,7 @@
 	"strconv"
 	"strings"
 	"time"
-<<<<<<< HEAD
-=======
-
-	"github.com/ctdk/chefcrypto"
-	"github.com/ctdk/goiardi/actor"
-	"github.com/ctdk/goiardi/config"
-	"github.com/ctdk/goiardi/util"
->>>>>>> fc25f3ae
+	//"github.com/ctdk/chefcrypto"
 )
 
 // CheckHeader checks the signed headers sent by the client against the expected
