--- conflicted
+++ resolved
@@ -25,7 +25,6 @@
 	"crypto/sha1"
 	"encoding/base64"
 	"fmt"
-<<<<<<< HEAD
 	"github.com/ctdk/goiardi/actor"
 	"github.com/ctdk/goiardi/association"
 	"github.com/ctdk/goiardi/chefcrypto"
@@ -33,8 +32,7 @@
 	"github.com/ctdk/goiardi/organization"
 	"github.com/ctdk/goiardi/user"
 	"github.com/ctdk/goiardi/util"
-=======
->>>>>>> cc38b4b6
+
 	"io"
 	"io/ioutil"
 	"net/http"
@@ -43,11 +41,6 @@
 	"strconv"
 	"strings"
 	"time"
-
-	"github.com/ctdk/goiardi/actor"
-	"github.com/ctdk/goiardi/chefcrypto"
-	"github.com/ctdk/goiardi/config"
-	"github.com/ctdk/goiardi/util"
 )
 
 // CheckHeader checks the signed headers sent by the client against the expected
@@ -69,9 +62,19 @@
 		return gerr
 	}
 
-<<<<<<< HEAD
-=======
-	return AuthenticateHeader(user.PublicKey(), config.Config.TimeSlewDur, r)
+	auerr := AuthenticateHeader(u.PublicKey(), config.Config.TimeSlewDur, r)
+	if auerr != nil {
+		return auerr
+	}
+
+	// check association last of all?
+	if org != nil && u.IsUser() && !u.IsAdmin() {
+		_, aerr := association.GetAssoc(u.(*user.User), org)
+		if aerr != nil {
+			return aerr
+		}
+	}
+	return nil
 }
 
 // AuthenticateHeader authenticates the headers against the provided public key.
@@ -84,7 +87,6 @@
 		timeSlew, _ = time.ParseDuration(config.DefaultTimeSlew)
 	}
 
->>>>>>> cc38b4b6
 	contentHash := r.Header.Get("X-OPS-CONTENT-HASH")
 	if contentHash == "" {
 		gerr := util.Errorf("no content hash provided")
@@ -153,27 +155,13 @@
 	headToCheck := assembleHeaderToCheck(r, chkHash, apiVer)
 
 	if apiVer == "1.2" {
-<<<<<<< HEAD
-		chkerr = checkAuth12Headers(u, r, headToCheck, signedHeaders)
-	} else {
-		chkerr = checkAuthHeaders(u, r, headToCheck, signedHeaders)
-=======
 		chkerr = checkAuth12Headers(publicKey, r, headToCheck, signedHeaders)
 	} else {
 		chkerr = checkAuthHeaders(publicKey, r, headToCheck, signedHeaders)
->>>>>>> cc38b4b6
 	}
 
 	if chkerr != nil {
 		return chkerr
-	}
-
-	// maybe check association last of all?
-	if org != nil && u.IsUser() && !u.IsAdmin() {
-		_, aerr := association.GetAssoc(u.(*user.User), org)
-		if aerr != nil {
-			return aerr
-		}
 	}
 
 	return nil
