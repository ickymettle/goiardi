--- conflicted
+++ resolved
@@ -65,15 +65,11 @@
 	"github.com/ctdk/goiardi/universe"
 	"github.com/ctdk/goiardi/user"
 	"github.com/ctdk/goiardi/util"
-<<<<<<< HEAD
 	"github.com/gorilla/mux"
 	serfclient "github.com/hashicorp/serf/client"
 	"regexp"
-=======
-	serfclient "github.com/hashicorp/serf/client"
 	"github.com/raintank/met"
 	"github.com/raintank/met/helper"
->>>>>>> fc25f3ae
 	"github.com/tideland/golib/logger"
 )
 
@@ -324,12 +320,12 @@
 	return
 }
 
-<<<<<<< HEAD
 func notFoundHandler(w http.ResponseWriter, r *http.Request) {
 	w.Header().Set("Content-Type", "application/json")
 	jsonErrorReport(w, r, "not found 12345", http.StatusNotFound)
 	return
-=======
+}
+
 func trackApiTiming(start time.Time, r *http.Request) {
 	if !config.Config.UseStatsd {
 		return
@@ -359,7 +355,6 @@
 
 		logger.Debugf("in apiChan %s: %d microseconds %s %s", metricStr, timeInfo.elapsed/time.Microsecond, timeInfo.path, timeInfo.method)
 	}
->>>>>>> fc25f3ae
 }
 
 func (h *interceptHandler) ServeHTTP(w http.ResponseWriter, r *http.Request) {
@@ -713,7 +708,6 @@
 	gob.Register(ns)
 	msi := make(map[string][]int)
 	gob.Register(msi)
-<<<<<<< HEAD
 	o := new(organization.Organization)
 	gob.Register(o)
 	gob.Register(new(association.AssociationReq))
@@ -722,10 +716,8 @@
 	gob.Register(new(container.Container))
 	gob.Register(new(acl.ACL))
 	gob.Register(new(acl.ACLitem))
-=======
 	var jn json.Number
 	gob.Register(jn)
->>>>>>> fc25f3ae
 }
 
 func setSaveTicker() {
