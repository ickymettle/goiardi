/*
 * Copyright (c) 2013-2014, Jeremy Bingham (<jbingham@gmail.com>)
 *
 * Licensed under the Apache License, Version 2.0 (the "License");
 * you may not use this file except in compliance with the License.
 * You may obtain a copy of the License at
 *
 *     http://www.apache.org/licenses/LICENSE-2.0
 *
 * Unless required by applicable law or agreed to in writing, software
 * distributed under the License is distributed on an "AS IS" BASIS,
 * WITHOUT WARRANTIES OR CONDITIONS OF ANY KIND, either express or implied.
 * See the License for the specific language governing permissions and
 * limitations under the License.
 */

package client

import (
	"database/sql"
	"fmt"
	"github.com/ctdk/goiardi/config"
	"github.com/ctdk/goiardi/datastore"
	"github.com/ctdk/goiardi/util"
	"log"
<<<<<<< HEAD
	"net/http"
=======
	"strings"
>>>>>>> cc38b4b6
)

func checkForClientSQL(dbhandle datastore.Dbhandle, name string) (bool, error) {
	_, err := datastore.CheckForOne(dbhandle, "clients", name)
	if err == nil {
		return true, nil
	}
	if err != sql.ErrNoRows {
		return false, err
	}
	return false, nil
}

func (c *Client) fillClientFromSQL(row datastore.ResRow) error {
	err := row.Scan(&c.Name, &c.NodeName, &c.Validator, &c.Admin, &c.Orgname, &c.pubKey, &c.Certificate)
	if err != nil {
		return err
	}
	c.ChefType = "client"
	c.JSONClass = "Chef::ApiClient"
	return nil
}

func getClientSQL(name string) (*Client, error) {
	client := new(Client)
	var sqlStatement string
	if config.Config.UseMySQL {
		sqlStatement = "select c.name, nodename, validator, admin, o.name, public_key, certificate FROM clients c JOIN organizations o on c.organization_id = o.id WHERE c.name = ?"
	} else if config.Config.UsePostgreSQL {
		sqlStatement = "select c.name, nodename, validator, admin, o.name, public_key, certificate FROM goiardi.clients c JOIN goiardi.organizations o on c.organization_id = o.id WHERE c.name = $1"
	}
	stmt, err := datastore.Dbh.Prepare(sqlStatement)
	if err != nil {
		return nil, err
	}
	defer stmt.Close()
	row := stmt.QueryRow(name)
	err = client.fillClientFromSQL(row)
	if err != nil {
		return nil, err
	}
	return client, nil
}

<<<<<<< HEAD
func (c *Client) deleteSQL() util.Gerror {
=======
func getMultiSQL(clientNames []string) ([]*Client, error) {
	var sqlStmt string
	bind := make([]string, len(clientNames))

	if config.Config.UseMySQL {
		for i := range clientNames {
			bind[i] = "?"
		}
		sqlStmt = fmt.Sprintf("select c.name, nodename, validator, admin, o.name, public_key, certificate FROM clients c JOIN organizations o on c.organization_id = o.id WHERE c.name in (%s)", strings.Join(bind, ", "))
	} else if config.Config.UsePostgreSQL {
		for i := range clientNames {
			bind[i] = fmt.Sprintf("$%d", i+1)
		}
		sqlStmt = fmt.Sprintf("select c.name, nodename, validator, admin, o.name, public_key, certificate FROM goiardi.clients c JOIN goiardi.organizations o on c.organization_id = o.id WHERE c.name in (%s)", strings.Join(bind, ", "))
	}
	stmt, err := datastore.Dbh.Prepare(sqlStmt)
	if err != nil {
		return nil, err
	}
	defer stmt.Close()
	nameArgs := make([]interface{}, len(clientNames))
	for i, v := range clientNames {
		nameArgs[i] = v
	}
	rows, err := stmt.Query(nameArgs...)
	if err != nil {
		return nil, err
	}
	clients := make([]*Client, 0, len(clientNames))
	for rows.Next() {
		c := new(Client)
		err = c.fillClientFromSQL(rows)
		if err != nil {
			rows.Close()
			return nil, err
		}
		clients = append(clients, c)
	}

	rows.Close()
	if err = rows.Err(); err != nil {
		return nil, err
	}
	return clients, nil
}

func (c *Client) deleteSQL() error {
>>>>>>> cc38b4b6
	tx, err := datastore.Dbh.Begin()
	if err != nil {
		gerr := util.CastErr(err)
		gerr.SetStatus(http.StatusInternalServerError)
		return gerr
	}
	if config.Config.UseMySQL {
		_, err = tx.Exec("DELETE FROM clients WHERE name = ?", c.Name)
	} else if config.Config.UsePostgreSQL {
		_, err = tx.Exec("DELETE FROM goiardi.clients WHERE name = $1", c.Name)
	}
	if err != nil {
		tx.Rollback()
		gerr := util.CastErr(err)
		gerr.SetStatus(http.StatusInternalServerError)
		return gerr
	}
	tx.Commit()
	return nil
}

func numAdminsSQL() int {
	var numAdmins int
	var sqlStatement string
	if config.Config.UseMySQL {
		sqlStatement = "SELECT count(*) FROM clients WHERE admin = 1"
	} else if config.Config.UsePostgreSQL {
		sqlStatement = "SELECT count(*) FROM goiardi.clients WHERE admin = TRUE"
	}
	stmt, err := datastore.Dbh.Prepare(sqlStatement)
	if err != nil {
		log.Fatal(err)
	}
	defer stmt.Close()
	err = stmt.QueryRow().Scan(&numAdmins)
	if err != nil {
		log.Fatal(err)
	}
	return numAdmins
}

func getListSQL() []string {
	var clientList []string
	var sqlStatement string
	if config.Config.UseMySQL {
		sqlStatement = "SELECT name FROM clients"
	} else if config.Config.UsePostgreSQL {
		sqlStatement = "SELECT name FROM goiardi.clients"
	}
	rows, err := datastore.Dbh.Query(sqlStatement)
	if err != nil {
		if err != sql.ErrNoRows {
			log.Fatal(err)
		}
		rows.Close()
		return clientList
	}
	for rows.Next() {
		var clientName string
		err = rows.Scan(&clientName)
		if err != nil {
			log.Fatal(err)
		}
		clientList = append(clientList, clientName)
	}
	rows.Close()
	if err = rows.Err(); err != nil {
		log.Fatal(err)
	}
	return clientList
}
func allClientsSQL() []*Client {
	var clients []*Client
	var sqlStatement string
	if config.Config.UseMySQL {
		sqlStatement = "SELECT c.name, nodename, validator, admin, o.name, public_key, certificate FROM clients c JOIN organizations o ON c.organization_id = o.id"
	} else if config.Config.UsePostgreSQL {
		sqlStatement = "SELECT c.name, nodename, validator, admin, o.name, public_key, certificate FROM goiardi.clients c JOIN goiardi.organizations o ON c.organization_id = o.id"
	}

	stmt, err := datastore.Dbh.Prepare(sqlStatement)
	if err != nil {
		log.Fatal(err)
	}
	defer stmt.Close()
	rows, qerr := stmt.Query()
	if qerr != nil {
		if qerr == sql.ErrNoRows {
			return clients
		}
		log.Fatal(qerr)
	}
	for rows.Next() {
		cl := new(Client)
		err = cl.fillClientFromSQL(rows)
		if err != nil {
			log.Fatal(err)
		}
		clients = append(clients, cl)
	}
	rows.Close()
	if err = rows.Err(); err != nil {
		log.Fatal(err)
	}
	return clients
}<|MERGE_RESOLUTION|>--- conflicted
+++ resolved
@@ -23,11 +23,8 @@
 	"github.com/ctdk/goiardi/datastore"
 	"github.com/ctdk/goiardi/util"
 	"log"
-<<<<<<< HEAD
 	"net/http"
-=======
 	"strings"
->>>>>>> cc38b4b6
 )
 
 func checkForClientSQL(dbhandle datastore.Dbhandle, name string) (bool, error) {
@@ -72,9 +69,6 @@
 	return client, nil
 }
 
-<<<<<<< HEAD
-func (c *Client) deleteSQL() util.Gerror {
-=======
 func getMultiSQL(clientNames []string) ([]*Client, error) {
 	var sqlStmt string
 	bind := make([]string, len(clientNames))
@@ -122,7 +116,6 @@
 }
 
 func (c *Client) deleteSQL() error {
->>>>>>> cc38b4b6
 	tx, err := datastore.Dbh.Begin()
 	if err != nil {
 		gerr := util.CastErr(err)
