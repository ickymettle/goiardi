/*
 * Copyright (c) 2013-2014, Jeremy Bingham (<jbingham@gmail.com>)
 *
 * Licensed under the Apache License, Version 2.0 (the "License");
 * you may not use this file except in compliance with the License.
 * You may obtain a copy of the License at
 *
 *     http://www.apache.org/licenses/LICENSE-2.0
 *
 * Unless required by applicable law or agreed to in writing, software
 * distributed under the License is distributed on an "AS IS" BASIS,
 * WITHOUT WARRANTIES OR CONDITIONS OF ANY KIND, either express or implied.
 * See the License for the specific language governing permissions and
 * limitations under the License.
 */

// Package shovey provides a means for pushing jobs out to nodes to be run
// independently of a chef-client run.
package shovey

import (
	"bytes"
	"encoding/json"
	"fmt"
<<<<<<< HEAD
	"github.com/codeskyblue/go-uuid"
	"github.com/ctdk/goas/v2/logger"
	"github.com/ctdk/goiardi/chefcrypto"
	"github.com/ctdk/goiardi/config"
	"github.com/ctdk/goiardi/datastore"
	"github.com/ctdk/goiardi/node"
	"github.com/ctdk/goiardi/organization"
	"github.com/ctdk/goiardi/serfin"
	"github.com/ctdk/goiardi/util"
	serfclient "github.com/hashicorp/serf/client"
=======
>>>>>>> cc38b4b6
	"math"
	"net/http"
	"os"
	"reflect"
	"regexp"
	"sort"
	"strconv"
	"strings"
	"time"

	"github.com/codeskyblue/go-uuid"
	"github.com/ctdk/goiardi/chefcrypto"
	"github.com/ctdk/goiardi/config"
	"github.com/ctdk/goiardi/datastore"
	"github.com/ctdk/goiardi/node"
	"github.com/ctdk/goiardi/serfin"
	"github.com/ctdk/goiardi/util"
	serfclient "github.com/hashicorp/serf/client"
	"github.com/tideland/golib/logger"
)

// Shovey holds all the overall information for a shovey run common to all nodes
// running the command.
type Shovey struct {
	RunID     string        `json:"id"`
	NodeNames []string      `json:"nodes"`
	Command   string        `json:"command"`
	CreatedAt time.Time     `json:"created_at"`
	UpdatedAt time.Time     `json:"updated_at"`
	Status    string        `json:"status"`
	Timeout   time.Duration `json:"timeout"`
	Quorum    string        `json:"quorum"`
	org       *organization.Organization
}

// ShoveyRun represents a node's shovey run.
type ShoveyRun struct {
	ID         int       `json:"-"`
	ShoveyUUID string    `json:"run_id"`
	NodeName   string    `json:"node_name"`
	Status     string    `json:"status"`
	AckTime    time.Time `json:"ack_time"`
	EndTime    time.Time `json:"end_time"`
	Error      string    `json:"error"`
	ExitStatus uint8     `json:"exit_status"`
	org        *organization.Organization
}

// ShoveyRunStream holds a chunk of output from a shovey run.
type ShoveyRunStream struct {
	ShoveyUUID string
	NodeName   string
	Seq        int
	OutputType string
	Output     string
	IsLast     bool
	CreatedAt  time.Time
	org        *organization.Organization
}

// BySeq is a type used to sort ShoveyRunStreams.
type BySeq []*ShoveyRunStream

// Qerror is a special error type for shovey runs.
type Qerror interface {
	String() string
	Error() string
	Status() string
	SetStatus(string)
	UpNodes() []string
	DownNodes() []string
	SetUpNodes([]string)
	SetDownNodes([]string)
}

type qerror struct {
	msg       string
	status    string
	upNodes   []string
	downNodes []string
}

func newQuerror(text string) Qerror {
	return &qerror{msg: text,
		status: "job_failed",
	}
}

// Errorf creates a new Qerror, with a formatted error string.
func Errorf(format string, a ...interface{}) Qerror {
	return newQuerror(fmt.Sprintf(format, a...))
}

// Error returns the Qerror error message.
func (e *qerror) Error() string {
	return e.msg
}

// CastErr will easily cast a different kind of error to a Qerror.
func CastErr(err error) Qerror {
	return Errorf(err.Error())
}

// String returns a string representation of a Qerror.
func (e *qerror) String() string {
	return e.msg
}

// Set the Qerror status string.
func (e *qerror) SetStatus(s string) {
	e.status = s
}

// Returns the Qerror's HTTP status code.
func (e *qerror) Status() string {
	return e.status
}

// UpNodes returns the nodes known to be up by this Qerror.
func (e *qerror) UpNodes() []string {
	return e.upNodes
}

// DownNodes returns the nodes known to be up by this Qerror
func (e *qerror) DownNodes() []string {
	return e.downNodes
}

// SetUpNodes sets the nodes that are up for this Qerror.
func (e *qerror) SetUpNodes(u []string) {
	e.upNodes = u
}

// SetDownNodes sets the nodes that are down for this Qerror.
func (e *qerror) SetDownNodes(d []string) {
	e.downNodes = d
}

// New creates a new shovey instance.
func New(org *organization.Organization, command string, timeout int, quorumStr string, nodeNames []string) (*Shovey, util.Gerror) {
	var found bool
	runID := uuid.New()

	// Conflicting uuids are unlikely, but conceivable.
	if config.UsingDB() {
		var err error
		found, err = checkForShoveySQL(datastore.Dbh, runID)
		if err != nil {
			gerr := util.CastErr(err)
			gerr.SetStatus(http.StatusInternalServerError)
			return nil, gerr
		}
	} else {
		ds := datastore.New()
		_, found = ds.Get(org.DataKey("shovey"), runID)
	}

	// unlikely
	if found {
		err := util.Errorf("a shovey run with this run id already exists")
		err.SetStatus(http.StatusConflict)
		return nil, err
	}
	s := &Shovey{RunID: runID, NodeNames: nodeNames, Command: command, Timeout: time.Duration(timeout), Quorum: quorumStr, Status: "submitted", org: org}

	s.CreatedAt = time.Now()
	s.UpdatedAt = time.Now()

	err := s.save()
	if err != nil {
		return nil, err
	}

	return s, nil
}

// Start kicks off all the shovey runs for this shovey instance.
func (s *Shovey) Start() util.Gerror {
	err := s.startJobs()
	if err != nil {
		s.Status = err.Status()
		s.save()
		return util.CastErr(err)
	}
	s.Status = "running"
	s.save()
	return nil
}

func (s *Shovey) save() util.Gerror {
	if config.UsingDB() {
		return s.saveSQL()
	}
	s.UpdatedAt = time.Now()

	ds := datastore.New()
	ds.Set(s.org.DataKey("shovey"), s.RunID, s)

	return nil
}

func (sr *ShoveyRun) save() util.Gerror {
	if config.UsingDB() {
		return sr.saveSQL()
	}
	ds := datastore.New()
	ds.Set(sr.org.DataKey("shovey_run"), sr.ShoveyUUID+sr.NodeName, sr)
	return nil
}

// GetRun gets a particular node's shovey run associated with this shovey
// instance.
func (s *Shovey) GetRun(nodeName string) (*ShoveyRun, util.Gerror) {
	if config.UsingDB() {
		return s.getShoveyRunSQL(nodeName)
	}
	var shoveyRun *ShoveyRun
	ds := datastore.New()
	sr, found := ds.Get(s.org.DataKey("shovey_run"), s.RunID+nodeName)
	if !found {
		err := util.Errorf("run %s for node %s not found", s.RunID, nodeName)
		err.SetStatus(http.StatusNotFound)
		return nil, err
	}
	if sr != nil {
		shoveyRun = sr.(*ShoveyRun)
		shoveyRun.org = s.org
	}
	return shoveyRun, nil
}

// GetNodeRuns gets all of the ShoveyRuns associated with this shovey instance.
func (s *Shovey) GetNodeRuns() ([]*ShoveyRun, util.Gerror) {
	if config.UsingDB() {
		return s.getShoveyNodeRunsSQL()
	}
	runs := make([]*ShoveyRun, 0, len(s.NodeNames))
	for _, n := range s.NodeNames {
		sr, err := s.GetRun(n)
		if err != nil {
			if err.Status() != http.StatusNotFound {
				return nil, err
			}
		} else {
			runs = append(runs, sr)
		}
	}
	return runs, nil
}

// Get a shovey instance with the given run id.
func Get(org *organization.Organization, runID string) (*Shovey, util.Gerror) {
	if config.UsingDB() {
		return getShoveySQL(runID)
	}
	var shove *Shovey
	ds := datastore.New()
	s, found := ds.Get(org.DataKey("shovey"), runID)
	if s != nil {
		shove = s.(*Shovey)
		shove.org = org
	}
	if !found {
		err := util.Errorf("shovey job %s not found", runID)
		err.SetStatus(http.StatusNotFound)
		return nil, err
	}
	return shove, nil
}

// Cancel cancels all ShoveyRuns associated with this shovey instance.
func (s *Shovey) Cancel() util.Gerror {
	err := s.CancelRuns(s.NodeNames)
	if err != nil {
		return err
	}
	s.Status = "cancelled"
	err = s.save()
	if err != nil {
		return err
	}

	return nil
}

// CancelRuns cancels the shovey runs given in the slice of strings with the
// node names to cancel jobs on.
func (s *Shovey) CancelRuns(nodeNames []string) util.Gerror {
	if config.UsingDB() {
		err := s.cancelRunsSQL()
		if err != nil {
			return err
		}
	} else {
		for _, n := range nodeNames {
			sr, err := s.GetRun(n)
			if err != nil {
				return err
			}
			if sr.Status != "invalid" && sr.Status != "succeeded" && sr.Status != "failed" && sr.Status != "down" && sr.Status != "nacked" {
				sr.EndTime = time.Now()
				sr.Status = "cancelled"
				err = sr.save()
				if err != nil {
					return err
				}
			}
		}
	}
	if len(nodeNames) == len(s.NodeNames) {
		sort.Strings(nodeNames)
		sort.Strings(s.NodeNames)
		if reflect.DeepEqual(nodeNames, s.NodeNames) {
			s.Status = "cancelled"
			s.save()
		}
	} else {
		s.checkCompleted()
	}

	payload := make(map[string]string)
	payload["action"] = "cancel"
	payload["run_id"] = s.RunID
	payload["time"] = time.Now().Format(time.RFC3339)
	sig, serr := s.signRequest(payload)
	if serr != nil {
		return util.CastErr(serr)
	}
	payload["signature"] = sig
	jsonPayload, _ := json.Marshal(payload)
	ackCh := make(chan string, len(nodeNames))
	q := &serfclient.QueryParam{Name: "shovey", Payload: jsonPayload, FilterNodes: nodeNames, RequestAck: true, AckCh: ackCh}
	err := serfin.Serfer.Query(q)
	if err != nil {
		return util.CastErr(err)
	}
	doneCh := make(chan struct{})
	go func() {
		for c := range ackCh {
			logger.Debugf("Received acknowledgement from %s", c)
		}
		doneCh <- struct{}{}
	}()
	select {
	case <-doneCh:
		logger.Infof("All nodes acknowledged cancellation")
		// probably do a report here?
	case <-time.After(time.Duration(60) * time.Second):
		logger.Errorf("Didn't get all acknowledgements within 60 seconds")
	}

	return nil
}

func (s *Shovey) startJobs() Qerror {
	// determine if we meet the quorum
	// First is this a percentage or absolute quorum
	qnum, err := getQuorum(s.Quorum, len(s.NodeNames))
	if err != nil {
		return err
	}
	// query node statuses to see if enough are up
	upNodes, nerr := node.GetNodesByStatus(s.org, s.NodeNames, "up")
	if nerr != nil {
		return CastErr(nerr)
	}
	if len(upNodes) < qnum {
		err = Errorf("Not enough nodes were up to execute job %s - got %d, needed at least %d", s.RunID, len(upNodes), qnum)
		err.SetStatus("quorum_failed")
		// be setting up/down nodes here too
		return err
	}

	// if that all worked, send the commands
	errch := make(chan error)
	go func() {
		tagNodes := make([]string, len(upNodes))
		d := make(map[string]bool)
		for i, n := range upNodes {
			tagNodes[i] = n.Name
			d[n.Name] = true
			sr := &ShoveyRun{ShoveyUUID: s.RunID, NodeName: n.Name, Status: "created"}
			err := sr.save()
			if err != nil {
				logger.Errorf("error saving shovey run: %s", err.Error())
				errch <- err
				return
			}
		}
		for _, n := range s.NodeNames {
			if !d[n] {
				sr := &ShoveyRun{ShoveyUUID: s.RunID, NodeName: n, Status: "down", EndTime: time.Now()}
				err := sr.save()
				if err != nil {
					logger.Errorf("error saving shovey run: %s", err.Error())
					errch <- err
					return
				}
			}
		}
		// make sure this is the right amount of buffering
		payload := make(map[string]string)
		payload["run_id"] = s.RunID
		payload["command"] = s.Command
		payload["action"] = "start"
		payload["time"] = time.Now().Format(time.RFC3339)
		payload["timeout"] = fmt.Sprintf("%d", s.Timeout)
		sig, serr := s.signRequest(payload)
		if serr != nil {
			errch <- serr
			return
		}
		payload["signature"] = sig
		jsonPayload, _ := json.Marshal(payload)
		ackCh := make(chan string, len(tagNodes))
		respCh := make(chan serfclient.NodeResponse, len(tagNodes))
		q := &serfclient.QueryParam{Name: "shovey", Payload: jsonPayload, FilterNodes: tagNodes, RequestAck: true, AckCh: ackCh, RespCh: respCh}
		qerr := serfin.Serfer.Query(q)
		if qerr != nil {
			errch <- qerr
			return
		}
		errch <- nil
		srCh := make(chan *ShoveyRun, len(upNodes)*2)

		go func() {
			for sr := range srCh {
				sr.save()
			}
		}()

		for i := 0; i < len(upNodes)*2; i++ {
			select {
			case a := <-ackCh:
				if a == "" {
					continue
				}
				sr, err := s.GetRun(a)
				if err != nil {
					logger.Debugf("err with sr %s: %s", a, err.Error())
					continue
				}
				sr.AckTime = time.Now()
				srCh <- sr
			case r := <-respCh:
				logger.Debugf("got a response: %v", r)
				break
			case <-time.After(s.Timeout * time.Second):
				logger.Debugf("timed out, might not be appropriate")
				break
			}
		}
		close(srCh)

		logger.Debugf("out of for/select loop for shovey responses")
	}()
	grerr := <-errch
	if grerr != nil {
		return CastErr(grerr)
	}

	return nil
}

func (s *Shovey) checkCompleted() {
	if config.UsingDB() {
		s.checkCompletedSQL()
		return
	}
	srs, err := s.GetNodeRuns()
	if err != nil {
		logger.Debugf("Something went wrong checking for job completion: %s", err.Error())
		return
	}
	c := 0
	for _, sr := range srs {
		if sr.Status == "invalid" || sr.Status == "succeeded" || sr.Status == "failed" || sr.Status == "down" || sr.Status == "nacked" || sr.Status == "cancelled" {
			c++
		}
	}
	if c == len(s.NodeNames) {
		s.Status = "complete"
		s.save()
	}
}

// ToJSON formats a shovey instance to render as JSON for the client.
func (s *Shovey) ToJSON() (map[string]interface{}, util.Gerror) {
	toJSON := make(map[string]interface{})
	toJSON["id"] = s.RunID
	toJSON["command"] = s.Command
	toJSON["run_timeout"] = s.Timeout
	toJSON["status"] = s.Status
	toJSON["created_at"] = s.CreatedAt
	toJSON["updated_at"] = s.UpdatedAt
	tjnodes := make(map[string][]string)

	// we can totally do this more efficiently in SQL mode. Do so when we're
	// done with in-mem mode
	srs, err := s.GetNodeRuns()
	if err != nil {
		return nil, err
	}
	for _, sr := range srs {
		tjnodes[sr.Status] = append(tjnodes[sr.Status], sr.NodeName)
	}
	toJSON["nodes"] = tjnodes

	return toJSON, nil
}

// AllShoveyIDs returns all shovey run ids.
func AllShoveyIDs(org *organization.Organization) ([]string, util.Gerror) {
	if config.UsingDB() {
		return allShoveyIDsSQL()
	}
	ds := datastore.New()
	list := ds.GetList(org.DataKey("shovey"))
	return list, nil
}

// GetList returns a list of all shovey ids.
func GetList(org *organization.Organization) []string {
	list, _ := AllShoveyIDs(org)
	return list
}

// AllShoveys returns all shovey objects on the server
func AllShoveys(org *organization.Organization) []*Shovey {
	var shoveys []*Shovey
	if config.UsingDB() {
		return allShoveysSQL()
<<<<<<< HEAD
	} else {
		shoveList := GetList(org)
		shoveys = make([]*Shovey, 0, len(shoveList))
		for _, s := range shoveList {
			sh, err := Get(org, s)
			if err != nil {
				logger.Criticalf(err.Error())
				os.Exit(1)
			}
			shoveys = append(shoveys, sh)
=======
	}
	shoveList := GetList()
	for _, s := range shoveList {
		sh, err := Get(s)
		if err != nil {
			logger.Criticalf(err.Error())
			os.Exit(1)
>>>>>>> cc38b4b6
		}
		shoveys = append(shoveys, sh)
	}

	return shoveys
}

func AllShoveyRuns(org *organization.Organization) []*ShoveyRun {
	var shoveyRuns []*ShoveyRun
	shoveys := AllShoveys(org)
	for _, s := range shoveys {
		runs, err := s.GetNodeRuns()
		s := make([]*ShoveyRun, 0, len(shoveyRuns)+len(runs))
		copy(s, shoveyRuns)
		shoveyRuns = s
		if err != nil {
			logger.Criticalf(err.Error())
			os.Exit(1)
		}
		shoveyRuns = append(shoveyRuns, runs...)
	}
	return shoveyRuns
}

func AllShoveyRunStreams(org *organization.Organization) []*ShoveyRunStream {
	var streams []*ShoveyRunStream
	shoveyRuns := AllShoveyRuns(org)
	outputTypes := []string{"stdout", "stderr"}
	for _, sr := range shoveyRuns {
		for _, t := range outputTypes {
			srs, err := sr.GetStreamOutput(t, 0)
			s := make([]*ShoveyRunStream, 0, len(streams)+len(srs))
			copy(s, streams)
			streams = s
			if err != nil {
				logger.Criticalf(err.Error())
				os.Exit(1)
			}
			streams = append(streams, srs...)
		}
	}
	return streams
}

// UpdateFromJSON updates a ShoveyRun with the given JSON from the client.
func (sr *ShoveyRun) UpdateFromJSON(srData map[string]interface{}) util.Gerror {
	if status, ok := srData["status"].(string); ok {
		if status == "invalid" || status == "succeeded" || status == "failed" || status == "nacked" {
			sr.EndTime = time.Now()
		}
		sr.Status = status
	} else {
		logger.Errorf("status isn't getting set?? type: %T status %v", srData["status"], srData["status"])
	}
	if errorStr, ok := srData["error"].(string); ok {
		sr.Error = errorStr
	}
	if exitStatus, ok := srData["exit_status"].(float64); ok {
		sr.ExitStatus = uint8(exitStatus)
	}

	err := sr.save()
	if err != nil {
		return err
	}
	go sr.notifyParent()
	return nil
}

func (sr *ShoveyRun) notifyParent() {
	s, _ := Get(sr.org, sr.ShoveyUUID)
	s.checkCompleted()
}

// AddStreamOutput adds a chunk of output from the job to the output list on the
// server stored in the ShoveyRunStream objects.
func (sr *ShoveyRun) AddStreamOutput(output string, outputType string, seq int, isLast bool) util.Gerror {
	if config.UsingDB() {
		return sr.addStreamOutSQL(output, outputType, seq, isLast)
	}
	stream := &ShoveyRunStream{ShoveyUUID: sr.ShoveyUUID, NodeName: sr.NodeName, Seq: seq, OutputType: outputType, Output: output, IsLast: isLast, CreatedAt: time.Now()}
	ds := datastore.New()
	streamKey := fmt.Sprintf("%s_%s_%s_%d", sr.ShoveyUUID, sr.NodeName, outputType, seq)
	logger.Debugf("Setting %s", streamKey)
	_, found := ds.Get(sr.org.DataKey("shovey_run_stream"), streamKey)
	if found {
		err := util.Errorf("sequence %d for %s - %s already exists", seq, sr.ShoveyUUID, sr.NodeName)
		err.SetStatus(http.StatusConflict)
		return err
	}
	ds.Set("shovey_run_stream", streamKey, stream)

	return nil
}

// GetStreamOutput gets all ShoveyRunStream objects associated with a ShoveyRun
// of the given output type.
func (sr *ShoveyRun) GetStreamOutput(outputType string, seq int) ([]*ShoveyRunStream, util.Gerror) {
	if config.UsingDB() {
		return sr.getStreamOutSQL(outputType, seq)
	}
	var streams []*ShoveyRunStream
	ds := datastore.New()
	for i := seq; ; i++ {
		logger.Debugf("Getting %s", fmt.Sprintf("%s_%s_%s_%d", sr.ShoveyUUID, sr.NodeName, outputType, i))
		s, found := ds.Get(sr.org.DataKey("shovey_run_stream"), fmt.Sprintf("%s_%s_%s_%d", sr.ShoveyUUID, sr.NodeName, outputType, i))
		s.(*ShoveyRunStream).org = sr.org
		if !found {
			break
		}
		logger.Debugf("got a stream: %v", s)
		streams = append(streams, s.(*ShoveyRunStream))
	}
	return streams, nil
}

// CombineStreamOutput combines a ShoveyRun's output streams.
func (sr *ShoveyRun) CombineStreamOutput(outputType string, seq int) (string, util.Gerror) {
	// TODO: This could probably be all SQLized and made way simpler when
	// using a database. Do see.
	stream, err := sr.GetStreamOutput(outputType, seq)
	if err != nil {
		return "", err
	}
	sort.Sort(BySeq(stream))
	var combinedOutput bytes.Buffer
	for _, sitem := range stream {
		combinedOutput.WriteString(sitem.Output)
	}
	return combinedOutput.String(), nil
}

// ToJSON formats a ShoveyRun for marshalling as JSON.
func (sr *ShoveyRun) ToJSON() (map[string]interface{}, util.Gerror) {
	var err util.Gerror
	toJSON := make(map[string]interface{})
	toJSON["run_id"] = sr.ShoveyUUID
	toJSON["node_name"] = sr.NodeName
	toJSON["status"] = sr.Status
	toJSON["ack_time"] = sr.AckTime
	toJSON["end_time"] = sr.EndTime
	toJSON["error"] = sr.Error
	toJSON["exit_status"] = sr.ExitStatus
	toJSON["output"], err = sr.CombineStreamOutput("stdout", 0)
	if err != nil {
		return nil, err
	}
	toJSON["stderr"], err = sr.CombineStreamOutput("stderr", 0)
	if err != nil {
		return nil, err
	}
	return toJSON, nil
}

func getQuorum(quorum string, numNodes int) (int, Qerror) {
	var qnum float64

	if numNodes == 0 {
		err := Errorf("There's no nodes to make a quorum")
		err.SetStatus("quorum_failed")
		return 0, err
	}

	m := regexp.MustCompile(`^(\d+\.?\d?)%$`)
	z := m.FindStringSubmatch(quorum)
	if z != nil {
		q, err := strconv.ParseFloat(z[1], 64)
		if err != nil {
			qerr := CastErr(err)
			return 0, qerr
		}
		qnum = math.Ceil((q / 100.0) * float64(numNodes))
	} else {
		var err error
		qnum, err = strconv.ParseFloat(quorum, 64)
		if err != nil {
			return 0, CastErr(err)
		}
		if qnum > float64(numNodes) {
			err := Errorf("%d nodes were required for the quorum, but only %d matched the criteria given", qnum, numNodes)
			err.SetStatus("quorum_failed")
			return 0, err
		}
	}

	return int(qnum), nil
}

func (s *Shovey) signRequest(payload map[string]string) (string, error) {
	if payload == nil {
		return "", fmt.Errorf("No payload given to sign!")
	}
	pkeys := make([]string, len(payload))
	i := 0
	for k := range payload {
		pkeys[i] = k
		i++
	}
	sort.Strings(pkeys)
	parr := make([]string, len(pkeys))
	for u, k := range pkeys {
		parr[u] = util.JoinStr(k, ": ", payload[k])
	}
	payloadBlock := strings.Join(parr, "\n")

	config.Key.RLock()
	defer config.Key.RUnlock()
	sig, err := chefcrypto.SignTextBlock(payloadBlock, config.Key.PrivKey)
	if err != nil {
		return "", err
	}
	return sig, nil
}

// ImportShovey is used to import shovey jobs from the exported JSON dump.
func ImportShovey(org *organization.Organization, shoveyJSON map[string]interface{}) error {
	runID := shoveyJSON["id"].(string)
	nn := shoveyJSON["nodes"].([]interface{})
	nodeNames := make([]string, len(nn))
	for i, v := range nn {
		nodeNames[i] = v.(string)
	}
	command := shoveyJSON["command"].(string)
	ca := shoveyJSON["created_at"].(string)
	createdAt, err := time.Parse(time.RFC3339, ca)
	if err != nil {
		return nil
	}
	ua := shoveyJSON["updated_at"].(string)
	updatedAt, err := time.Parse(time.RFC3339, ua)
	if err != nil {
		return nil
	}
	status := shoveyJSON["status"].(string)
	timeout := time.Duration(shoveyJSON["timeout"].(float64))
	quorum := shoveyJSON["quorum"].(string)
	s := &Shovey{RunID: runID, NodeNames: nodeNames, Command: command, CreatedAt: createdAt, UpdatedAt: updatedAt, Status: status, Timeout: timeout, Quorum: quorum, org: org}
	return s.importSave()
}

// ImportShoveyRun is used to import shovey jobs from the exported JSON dump.
func ImportShoveyRun(org *organization.Organization, sRunJSON map[string]interface{}) error {
	shoveyUUID := sRunJSON["run_id"].(string)
	nodeName := sRunJSON["node_name"].(string)
	status := sRunJSON["status"].(string)
	var ackTime, endTime time.Time
	if at, ok := sRunJSON["ack_time"].(string); ok {
		var err error
		if ackTime, err = time.Parse(time.RFC3339, at); err != nil {
			return err
		}
	}
	if et, ok := sRunJSON["end_time"].(string); ok {
		var err error
		if endTime, err = time.Parse(time.RFC3339, et); err != nil {
			return err
		}
	}
	errMsg := sRunJSON["error"].(string)
	exitStatus := uint8(sRunJSON["exit_status"].(float64))
	sr := &ShoveyRun{ShoveyUUID: shoveyUUID, NodeName: nodeName, Status: status, AckTime: ackTime, EndTime: endTime, Error: errMsg, ExitStatus: exitStatus, org: org}
	// This can use the normal save function
	return sr.save()
}

// ImportShoveyRunStream is used to import shovey jobs from the exported JSON
// dump.
func ImportShoveyRunStream(org *organization.Organization, srStreamJSON map[string]interface{}) error {
	shoveyUUID := srStreamJSON["ShoveyUUID"].(string)
	nodeName := srStreamJSON["NodeName"].(string)
	seq := int(srStreamJSON["Seq"].(float64))
	outputType := srStreamJSON["OutputType"].(string)
	output := srStreamJSON["Output"].(string)
	isLast := srStreamJSON["IsLast"].(bool)
	ca := srStreamJSON["CreatedAt"].(string)
	createdAt, err := time.Parse(time.RFC3339, ca)
	if err != nil {
		return err
	}
	srs := &ShoveyRunStream{ShoveyUUID: shoveyUUID, NodeName: nodeName, Seq: seq, OutputType: outputType, Output: output, IsLast: isLast, CreatedAt: createdAt, org: org}
	return srs.importSave()
}

func (s *Shovey) importSave() error {
	if config.UsingDB() {
		return s.importSaveSQL()
	}
	ds := datastore.New()
	ds.Set(s.org.DataKey("shovey"), s.RunID, s)
	return nil
}

func (srs *ShoveyRunStream) importSave() error {
	if config.UsingDB() {
		return srs.importSaveSQL()
	}
	ds := datastore.New()
	skey := fmt.Sprintf("%s_%s_%s_%d", srs.ShoveyUUID, srs.NodeName, srs.OutputType, srs.Seq)
	ds.Set(srs.org.DataKey("shovey_run_stream"), skey, srs)
	return nil
}

func (s BySeq) Len() int           { return len(s) }
func (s BySeq) Swap(i, j int)      { s[i], s[j] = s[j], s[i] }
func (s BySeq) Less(i, j int) bool { return s[i].Seq < s[j].Seq }

func (s *Shovey) GetName() string {
	return s.RunID
}

func (s *Shovey) ContainerType() string {
	return "shoveys"
}

func (s *Shovey) ContainerKind() string {
	return "containers"
}

func (s *Shovey) OrgName() string {
	return s.org.Name
}<|MERGE_RESOLUTION|>--- conflicted
+++ resolved
@@ -22,19 +22,6 @@
 	"bytes"
 	"encoding/json"
 	"fmt"
-<<<<<<< HEAD
-	"github.com/codeskyblue/go-uuid"
-	"github.com/ctdk/goas/v2/logger"
-	"github.com/ctdk/goiardi/chefcrypto"
-	"github.com/ctdk/goiardi/config"
-	"github.com/ctdk/goiardi/datastore"
-	"github.com/ctdk/goiardi/node"
-	"github.com/ctdk/goiardi/organization"
-	"github.com/ctdk/goiardi/serfin"
-	"github.com/ctdk/goiardi/util"
-	serfclient "github.com/hashicorp/serf/client"
-=======
->>>>>>> cc38b4b6
 	"math"
 	"net/http"
 	"os"
@@ -50,6 +37,7 @@
 	"github.com/ctdk/goiardi/config"
 	"github.com/ctdk/goiardi/datastore"
 	"github.com/ctdk/goiardi/node"
+	"github.com/ctdk/goiardi/organization"
 	"github.com/ctdk/goiardi/serfin"
 	"github.com/ctdk/goiardi/util"
 	serfclient "github.com/hashicorp/serf/client"
@@ -567,26 +555,13 @@
 	var shoveys []*Shovey
 	if config.UsingDB() {
 		return allShoveysSQL()
-<<<<<<< HEAD
-	} else {
-		shoveList := GetList(org)
-		shoveys = make([]*Shovey, 0, len(shoveList))
-		for _, s := range shoveList {
-			sh, err := Get(org, s)
-			if err != nil {
-				logger.Criticalf(err.Error())
-				os.Exit(1)
-			}
-			shoveys = append(shoveys, sh)
-=======
-	}
-	shoveList := GetList()
+	}
+	shoveList := GetList(org)
 	for _, s := range shoveList {
-		sh, err := Get(s)
+		sh, err := Get(org, s)
 		if err != nil {
 			logger.Criticalf(err.Error())
 			os.Exit(1)
->>>>>>> cc38b4b6
 		}
 		shoveys = append(shoveys, sh)
 	}
