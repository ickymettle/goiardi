/* Search functions */

/*
 * Copyright (c) 2013-2016, Jeremy Bingham (<jeremy@goiardi.gl>)
 *
 * Licensed under the Apache License, Version 2.0 (the "License");
 * you may not use this file except in compliance with the License.
 * You may obtain a copy of the License at
 *
 *     http://www.apache.org/licenses/LICENSE-2.0
 *
 * Unless required by applicable law or agreed to in writing, software
 * distributed under the License is distributed on an "AS IS" BASIS,
 * WITHOUT WARRANTIES OR CONDITIONS OF ANY KIND, either express or implied.
 * See the License for the specific language governing permissions and
 * limitations under the License.
 */

package main

import (
	"encoding/json"
	"github.com/ctdk/goiardi/acl"
	"github.com/ctdk/goiardi/actor"
	"github.com/ctdk/goiardi/client"
	"github.com/ctdk/goiardi/config"
	"github.com/ctdk/goiardi/databag"
	"github.com/ctdk/goiardi/environment"
	"github.com/ctdk/goiardi/indexer"
	"github.com/ctdk/goiardi/node"
	"github.com/ctdk/goiardi/organization"
	"github.com/ctdk/goiardi/role"
	"github.com/ctdk/goiardi/search"
	"github.com/ctdk/goiardi/util"
	"github.com/gorilla/mux"
	"github.com/tideland/golib/logger"
	"net/http"
	"net/url"
	"os"
	"regexp"
	"strconv"
	"sync"
)

const ReindexableTypes = 5

var riM *sync.Mutex
var reindexNum = 0
var pid int

func init() {
	pid = os.Getpid()
	riM = new(sync.Mutex)
}

func searchHandler(w http.ResponseWriter, r *http.Request) {
	/* ... and we need search to run the environment tests, so here we
	 * go. */
	w.Header().Set("Content-Type", "application/json")
	searchResponse := make(map[string]interface{})
	pathArray := splitPath(r.URL.Path)[2:]
	pathArrayLen := len(pathArray)

	vars := mux.Vars(r)
	org, orgerr := organization.Get(vars["org"])
	if orgerr != nil {
		jsonErrorReport(w, r, orgerr.Error(), orgerr.Status())
		return
	}

	opUser, oerr := actor.GetReqUser(org, r.Header.Get("X-OPS-USERID"))
	if oerr != nil {
		jsonErrorReport(w, r, oerr.Error(), oerr.Status())
		return
	}

	/* set up query params for searching */
	var (
		paramQuery string
		paramsRows int
		sortOrder  string
		start      int
	)
	r.ParseForm()
	if q, found := r.Form["q"]; found {
		if len(q) < 0 {
			jsonErrorReport(w, r, "No query string specified for search", http.StatusBadRequest)
			return
		}
		paramQuery = q[0]
	} else if pathArrayLen != 1 {
		/* default to "*:*" for a search term */
		paramQuery = "*:*"
	}
	if pr, found := r.Form["rows"]; found {
		if len(pr) > 0 {
			paramsRows, _ = strconv.Atoi(pr[0])
		}
	} else {
		paramsRows = 1000
	}
	sortOrder = "id ASC"
	if s, found := r.Form["sort"]; found {
		if len(s) > 0 {
			if s[0] != "" {
				sortOrder = s[0]
			}
		} else {
			sortOrder = "id ASC"
		}
	}
	if st, found := r.Form["start"]; found {
		if len(st) > 0 {
			start, _ = strconv.Atoi(st[0])
		}
	} else {
		start = 0
	}

	var searcher search.Searcher
	if config.Config.PgSearch {
		searcher = &search.PostgresSearch{}
	} else {
		searcher = &search.TrieSearch{}
	}

	if pathArrayLen == 1 {
		/* base end points */
		switch r.Method {
		case "GET":
			if opUser.IsValidator() {
				jsonErrorReport(w, r, "You are not allowed to perform this action", http.StatusForbidden)
				return
			}
			searchEndpoints := searcher.GetEndpoints(org)
			for _, s := range searchEndpoints {
				searchResponse[s] = util.CustomURL(util.JoinStr("/organizations/", org.Name, "/search/", s))
			}
		default:
			jsonErrorReport(w, r, "Method not allowed", http.StatusMethodNotAllowed)
			return
		}
	} else if pathArrayLen == 2 {
		switch r.Method {
		case "GET", "POST":
			if opUser.IsValidator() {
				jsonErrorReport(w, r, "You are not allowed to perform this action", http.StatusForbidden)
				return
			}
			var qerr error
			paramQuery, qerr = url.QueryUnescape(paramQuery)
			if qerr != nil {
				jsonErrorReport(w, r, qerr.Error(), http.StatusBadRequest)
				return
			}
			/* start figuring out what comes in POSTS now,
			 * so the partial search tests don't complain
			 * anymore. */
			var partialData map[string]interface{}
			if r.Method == "POST" {
				var perr error
				partialData, perr = parseObjJSON(r.Body)
				if perr != nil {
					jsonErrorReport(w, r, perr.Error(), http.StatusBadRequest)
					return
				}
			}

			idx := pathArray[1]
			res, err := searcher.Search(org, idx, paramQuery, paramsRows, sortOrder, start, partialData)

			if err != nil {
				statusCode := http.StatusBadRequest
				re := regexp.MustCompile(`^I don't know how to search for .*? data objects.`)
				if re.MatchString(err.Error()) {
					statusCode = http.StatusNotFound
				}
				jsonErrorReport(w, r, err.Error(), statusCode)
				return
			}

			searchResponse["total"] = len(res)
			searchResponse["start"] = start
			searchResponse["rows"] = res
		default:
			jsonErrorReport(w, r, "Method not allowed", http.StatusMethodNotAllowed)
			return
		}
	} else {
		/* Say what? Bad request. */
		jsonErrorReport(w, r, "Bad request", http.StatusBadRequest)
		return
	}

	enc := json.NewEncoder(w)
	if err := enc.Encode(&searchResponse); err != nil {
		jsonErrorReport(w, r, err.Error(), http.StatusInternalServerError)
	}
}

func reindexHandler(w http.ResponseWriter, r *http.Request) {
	w.Header().Set("Content-Type", "application/json")
	reindexResponse := make(map[string]interface{})
	vars := mux.Vars(r)
	org, orgerr := organization.Get(vars["org"])
	if orgerr != nil {
		jsonErrorReport(w, r, orgerr.Error(), orgerr.Status())
		return
	}
	opUser, oerr := actor.GetReqUser(org, r.Header.Get("X-OPS-USERID"))
	if oerr != nil {
		jsonErrorReport(w, r, oerr.Error(), oerr.Status())
		return
	}
	containerACL, conerr := acl.Get(org, "containers", "$$root$$")
	if conerr != nil {
		jsonErrorReport(w, r, conerr.Error(), conerr.Status())
		return
	}
	if f, ferr := containerACL.CheckPerm("update", opUser); ferr != nil {
		jsonErrorReport(w, r, ferr.Error(), ferr.Status())
		return
	} else if !f {
		jsonErrorReport(w, r, "You do not have permission to do that", http.StatusForbidden)
		return
	}
	switch r.Method {
	case "POST":
<<<<<<< HEAD
		reindexAll()
=======
		if !opUser.IsAdmin() {
			jsonErrorReport(w, r, "You are not allowed to perform that action.", http.StatusForbidden)
			return
		}
		go reindexAll()
>>>>>>> fc25f3ae
		reindexResponse["reindex"] = "OK"
	default:
		jsonErrorReport(w, r, "Method not allowed. If you're trying to do something with a data bag named 'reindex', it's not going to work I'm afraid.", http.StatusMethodNotAllowed)
		return
	}
	enc := json.NewEncoder(w)
	if err := enc.Encode(&reindexResponse); err != nil {
		jsonErrorReport(w, r, err.Error(), http.StatusInternalServerError)
	}
}

func reindexAll() {
	// Take the mutex before starting to reindex everything. This way at
	// least reindexing jobs won't pile up on top of each other all trying
	// to execute simultaneously.
	rdex := reindexNum
	reindexNum++
	logger.Infof("Taking mutex for reindex %d ($$ %d)", rdex, pid)
	riM.Lock()
	logger.Infof("mutex acquired %d ($$ %d)", rdex, pid)
	rCh := make(chan struct{}, ReindexableTypes)
	defer func() {
		for u := 0; u < ReindexableTypes; u++ {
			<-rCh
			logger.Debugf("a reindexing goroutine finished")
		}
		logger.Infof("all reindexing goroutines finished, release reindexing mutex for %d ($$ %d)", rdex, pid)
		riM.Unlock()
		logger.Debugf("reindexing mutex for %d ($$ %d) unlocked", rdex, pid)
	}()

	// We clear the index, *then* do the fetch because if
	// something comes in between the time we fetch the
	// objects to reindex and when it gets done, they'll
	// just be added naturally
	logger.Infof("Clearing index for reindexing now")
	indexer.ClearIndex()
<<<<<<< HEAD
	orgs := organization.AllOrganizations()
	for _, org := range orgs {
		indexer.CreateOrgDex(org.Name)
		for _, v := range client.AllClients(org) {
			reindexObjs = append(reindexObjs, v)
		}
		for _, v := range node.AllNodes(org) {
			reindexObjs = append(reindexObjs, v)
		}
		for _, v := range role.AllRoles(org) {
			reindexObjs = append(reindexObjs, v)
=======

	// Send the objects to be reindexed in somewhat more manageable chunks
	clientObjs := make([]indexer.Indexable, 0, 100)
	for _, v := range client.AllClients() {
		clientObjs = append(clientObjs, v)
	}
	logger.Debugf("reindexing clients")
	indexer.ReIndex(clientObjs, rCh)

	nodeObjs := make([]indexer.Indexable, 0, 100)
	for _, v := range node.AllNodes() {
		nodeObjs = append(nodeObjs, v)
	}
	logger.Debugf("reindexing nodes")
	indexer.ReIndex(nodeObjs, rCh)

	roleObjs := make([]indexer.Indexable, 0, 100)
	for _, v := range role.AllRoles() {
		roleObjs = append(roleObjs, v)
	}
	logger.Debugf("reindexing roles")
	indexer.ReIndex(roleObjs, rCh)

	environmentObjs := make([]indexer.Indexable, 0, 100)
	for _, v := range environment.AllEnvironments() {
		environmentObjs = append(environmentObjs, v)
	}
	defaultEnv, _ := environment.Get("_default")
	environmentObjs = append(environmentObjs, defaultEnv)
	logger.Debugf("reindexing environments")
	indexer.ReIndex(environmentObjs, rCh)

	dbagObjs := make([]indexer.Indexable, 0, 100)
	// data bags have to be done separately
	dbags := databag.GetList()
	for _, db := range dbags {
		dbag, err := databag.Get(db)
		if err != nil {
			continue
>>>>>>> fc25f3ae
		}
		for _, v := range environment.AllEnvironments(org) {
			reindexObjs = append(reindexObjs, v)
		}
		defaultEnv, _ := environment.Get(org, "_default")
		reindexObjs = append(reindexObjs, defaultEnv)
		// data bags have to be done separately
		dbags := databag.GetList(org)
		for _, db := range dbags {
			dbag, err := databag.Get(org, db)
			if err != nil {
				continue
			}
			dbis := make([]indexer.Indexable, dbag.NumDBItems())
			i := 0
			allDBItems, derr := dbag.AllDBItems()
			if derr != nil {
				logger.Errorf(derr.Error())
				continue
			}
			for _, k := range allDBItems {
				n := k
				dbis[i] = n
				i++
			}
			reindexObjs = append(reindexObjs, dbis...)
		}
<<<<<<< HEAD
=======
		dbagObjs = append(dbagObjs, dbis...)
>>>>>>> fc25f3ae
	}
	logger.Debugf("Reindexing data bags")
	indexer.ReIndex(dbagObjs, rCh)
	return
}<|MERGE_RESOLUTION|>--- conflicted
+++ resolved
@@ -226,15 +226,11 @@
 	}
 	switch r.Method {
 	case "POST":
-<<<<<<< HEAD
-		reindexAll()
-=======
 		if !opUser.IsAdmin() {
 			jsonErrorReport(w, r, "You are not allowed to perform that action.", http.StatusForbidden)
 			return
 		}
 		go reindexAll()
->>>>>>> fc25f3ae
 		reindexResponse["reindex"] = "OK"
 	default:
 		jsonErrorReport(w, r, "Method not allowed. If you're trying to do something with a data bag named 'reindex', it's not going to work I'm afraid.", http.StatusMethodNotAllowed)
@@ -272,65 +268,42 @@
 	// just be added naturally
 	logger.Infof("Clearing index for reindexing now")
 	indexer.ClearIndex()
-<<<<<<< HEAD
 	orgs := organization.AllOrganizations()
 	for _, org := range orgs {
+		log.Debugf("Starting to reindex org %s", org.Name)
 		indexer.CreateOrgDex(org.Name)
+		// Send the objects to be reindexed in somewhat more manageable chunks
+		clientObjs := make([]indexer.Indexable, 0, 100)
 		for _, v := range client.AllClients(org) {
-			reindexObjs = append(reindexObjs, v)
-		}
+			clientObjs = append(clientObjs, v)
+		}
+		logger.Debugf("reindexing %s clients", org.Name)
+		indexer.ReIndex(clientObjs, rCh)
+
+		nodeObjs := make([]indexer.Indexable, 0, 100)
 		for _, v := range node.AllNodes(org) {
-			reindexObjs = append(reindexObjs, v)
-		}
+			nodeObjs = append(nodeObjs, v)
+		}
+		logger.Debugf("reindexing %s nodes", org.Name)
+		indexer.ReIndex(nodeObjs, rCh)
+
+		roleObjs := make([]indexer.Indexable, 0, 100)
 		for _, v := range role.AllRoles(org) {
-			reindexObjs = append(reindexObjs, v)
-=======
-
-	// Send the objects to be reindexed in somewhat more manageable chunks
-	clientObjs := make([]indexer.Indexable, 0, 100)
-	for _, v := range client.AllClients() {
-		clientObjs = append(clientObjs, v)
-	}
-	logger.Debugf("reindexing clients")
-	indexer.ReIndex(clientObjs, rCh)
-
-	nodeObjs := make([]indexer.Indexable, 0, 100)
-	for _, v := range node.AllNodes() {
-		nodeObjs = append(nodeObjs, v)
-	}
-	logger.Debugf("reindexing nodes")
-	indexer.ReIndex(nodeObjs, rCh)
-
-	roleObjs := make([]indexer.Indexable, 0, 100)
-	for _, v := range role.AllRoles() {
-		roleObjs = append(roleObjs, v)
-	}
-	logger.Debugf("reindexing roles")
-	indexer.ReIndex(roleObjs, rCh)
-
-	environmentObjs := make([]indexer.Indexable, 0, 100)
-	for _, v := range environment.AllEnvironments() {
-		environmentObjs = append(environmentObjs, v)
-	}
-	defaultEnv, _ := environment.Get("_default")
-	environmentObjs = append(environmentObjs, defaultEnv)
-	logger.Debugf("reindexing environments")
-	indexer.ReIndex(environmentObjs, rCh)
-
-	dbagObjs := make([]indexer.Indexable, 0, 100)
-	// data bags have to be done separately
-	dbags := databag.GetList()
-	for _, db := range dbags {
-		dbag, err := databag.Get(db)
-		if err != nil {
-			continue
->>>>>>> fc25f3ae
-		}
+			roleObjs = append(roleObjs, v)
+		}
+		logger.Debugf("reindexing %s roles", org.Name)
+		indexer.ReIndex(roleObjs, rCh)
+
+		environmentObjs := make([]indexer.Indexable, 0, 100)
 		for _, v := range environment.AllEnvironments(org) {
-			reindexObjs = append(reindexObjs, v)
+			environmentObjs = append(environmentObjs, v)
 		}
 		defaultEnv, _ := environment.Get(org, "_default")
-		reindexObjs = append(reindexObjs, defaultEnv)
+		environmentObjs = append(environmentObjs, defaultEnv)
+		logger.Debugf("reindexing environments", org.Name)
+		indexer.ReIndex(environmentObjs, rCh)
+
+		dbagObjs := make([]indexer.Indexable, 0, 100)
 		// data bags have to be done separately
 		dbags := databag.GetList(org)
 		for _, db := range dbags {
@@ -350,14 +323,10 @@
 				dbis[i] = n
 				i++
 			}
-			reindexObjs = append(reindexObjs, dbis...)
-		}
-<<<<<<< HEAD
-=======
-		dbagObjs = append(dbagObjs, dbis...)
->>>>>>> fc25f3ae
-	}
-	logger.Debugf("Reindexing data bags")
-	indexer.ReIndex(dbagObjs, rCh)
+			dbagObjs = append(dbagObjs, dbis...)
+		}
+		logger.Debugf("Reindexing %s data bags", org.Name)
+		indexer.ReIndex(dbagObjs, rCh)
+	}
 	return
 }