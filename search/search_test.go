/*
 * Copyright (c) 2013-2016, Jeremy Bingham (<jeremy@goiardi.gl>)
 *
 * Licensed under the Apache License, Version 2.0 (the "License");
 * you may not use this file except in compliance with the License.
 * You may obtain a copy of the License at
 *
 *     http://www.apache.org/licenses/LICENSE-2.0
 *
 * Unless required by applicable law or agreed to in writing, software
 * distributed under the License is distributed on an "AS IS" BASIS,
 * WITHOUT WARRANTIES OR CONDITIONS OF ANY KIND, either express or implied.
 * See the License for the specific language governing permissions and
 * limitations under the License.
 */

package search

import (
	"encoding/gob"
	"fmt"
	"github.com/ctdk/goiardi/client"
	"github.com/ctdk/goiardi/config"
	"github.com/ctdk/goiardi/databag"
	"github.com/ctdk/goiardi/environment"
	"github.com/ctdk/goiardi/indexer"
	"github.com/ctdk/goiardi/node"
	"github.com/ctdk/goiardi/organization"
	"github.com/ctdk/goiardi/role"
	"testing"
	//"time"
)

// Most search testing can be handled fine with chef-pedant, but that's no
// reason to not have some go tests for it too.

var node1 *node.Node
var node2 *node.Node
var node3 *node.Node
var node4 *node.Node
var role1 *role.Role
var role2 *role.Role
var role3 *role.Role
var role4 *role.Role
var env1 *environment.ChefEnvironment
var env2 *environment.ChefEnvironment
var env3 *environment.ChefEnvironment
var env4 *environment.ChefEnvironment
var client1 *client.Client
var client2 *client.Client
var client3 *client.Client
var client4 *client.Client
var dbag1 *databag.DataBag
var dbag2 *databag.DataBag
var dbag3 *databag.DataBag
var dbag4 *databag.DataBag

var orgName = "default"
var org *organization.Organization

func orgInit() int {
	gob.Register(new(organization.Organization))
	var err error
	org, err = organization.New("default", "defaultyboo")
	if err != nil {
		panic(err)
	}
	err = org.Save()
	if err != nil {
		panic(err)
	}
	return 1
}

func makeSearchItems() int {
	indexer.Initialize(config.Config)
	/* Gotta populate the search index */
	nodes := make([]*node.Node, 4)
	roles := make([]*role.Role, 4)
	envs := make([]*environment.ChefEnvironment, 4)
	clients := make([]*client.Client, 4)
	dbags := make([]*databag.DataBag, 4)
	gob.Register(new(node.Node))
	gob.Register(new(role.Role))
	gob.Register(new(environment.ChefEnvironment))
	gob.Register(new(client.Client))
	gob.Register(new(databag.DataBag))

	// circleci is sometimes weird about the index having everything. This
	// *never* comes up locally. ??? Could possibly be because the indexer
	// hasn't had a chance to finish indexing?
	reindexObjs := make([]indexer.Indexable, 0, 4*5)
	for i := 0; i < 4; i++ {
		nodes[i], _ = node.New(org, fmt.Sprintf("node%d", i))
		nodes[i].Default["baz"] = fmt.Sprintf("borb")
		nodes[i].Default["blurg"] = fmt.Sprintf("b%d", i)
		nodes[i].Save()
		roles[i], _ = role.New(org, fmt.Sprintf("role%d", i))
		roles[i].Save()
		envs[i], _ = environment.New(org, fmt.Sprintf("env%d", i))
		envs[i].Save()
		clients[i], _ = client.New(org, fmt.Sprintf("client%d", i))
		clients[i].Save()
		dbags[i], _ = databag.New(org, fmt.Sprintf("databag%d", i))
		dbags[i].Save()
		dbi := make(map[string]interface{})
		dbi["id"] = fmt.Sprintf("dbi%d", i)
		dbi["foo"] = fmt.Sprintf("dbag_item_%d", i)
		dbags[i].NewDBItem(dbi)
		reindexObjs = append(reindexObjs, nodes[i])
		reindexObjs = append(reindexObjs, roles[i])
		reindexObjs = append(reindexObjs, envs[i])
		reindexObjs = append(reindexObjs, clients[i])
		dbis, _ := dbags[i].AllDBItems()
		for _, d := range dbis {
			reindexObjs = append(reindexObjs, d)
		}
	}
	node1 = nodes[0]
	node2 = nodes[1]
	node3 = nodes[2]
	node4 = nodes[3]
	role1 = roles[0]
	role2 = roles[1]
	role3 = roles[2]
	role4 = roles[3]
	env1 = envs[0]
	env2 = envs[1]
	env3 = envs[2]
	env4 = envs[3]
	client1 = clients[0]
	client2 = clients[1]
	client3 = clients[2]
	client4 = clients[3]
	dbag1 = dbags[0]
	dbag2 = dbags[1]
	dbag3 = dbags[2]
	dbag4 = dbags[3]

	// Let the indexing functions catch up. This has not been a problem in
	// The Real World™ (famous last words), but it's *definitely* a problem
	// when running go test with GOMAXPROCS > 1.
	time.Sleep(1 * time.Second)

	/* Make this function return something so the compiler's happy building
	 * the tests. */
	return 1
}

var zz = orgInit()
var v = makeSearchItems()

var searcher = &TrieSearch{}

func TestFoo(t *testing.T) {
	return
}

/* Only basic search tests are here. The stronger tests are handled in
 * chef-pedant, but these tests are meant to check basic search functionality.
 */

func TestSearchNode(t *testing.T) {
<<<<<<< HEAD
	n, _ := searcher.Search(org, "node", "name:node1", 1000, "id ASC", 0, nil)
=======
	n, e := searcher.Search("node", "name:node1", 1000, "id ASC", 0, nil)
	if e != nil {
		t.Errorf("err searching: %s", e.Error())
	}
>>>>>>> fc25f3ae
	if len(n) == 0 || n[0]["name"] != "node1" {
		t.Errorf("nothing returned from search")
	}
}

func TestSearchNodeAll(t *testing.T) {
	n, _ := searcher.Search(org, "node", "*:*", 1000, "id ASC", 0, nil)
	if len(n) != 4 {
		t.Errorf("Incorrect number of items returned, expected 4, got %d :: %v", len(n), n)
	}
}

func TestSearchNodeFalse(t *testing.T) {
	n, _ := searcher.Search(org, "node", "foo:bar AND NOT foo:bar", 1000, "id ASC", 0, nil)
	if len(n) != 0 {
		t.Errorf("Incorrect number of items returned, expected 0, got %d", len(n))
	}
}

func TestSearchNodeAttr(t *testing.T) {
	n, _ := searcher.Search(org, "node", "name:node1 AND NOT baz:urb", 1000, "id ASC", 0, nil)
	if len(n) != 1 {
		t.Errorf("Incorrect number of items returned, expected 1, got %d", len(n))
	}
}

func TestSearchNodeAttrExists(t *testing.T) {
	n, _ := searcher.Search(org, "node", "name:node1 AND NOT baz:borb", 1000, "id ASC", 0, nil)
	if len(n) != 0 {
		t.Errorf("Incorrect number of items returned, expected 0, got %d", len(n))
	}
}

func TestSearchNodeAttrAndExists(t *testing.T) {
	n, _ := searcher.Search(org, "node", "name:node1 AND baz:borb", 1000, "id ASC", 0, nil)
	if len(n) != 1 {
		t.Errorf("Incorrect number of items returned, expected 1, got %d", len(n))
	}
}

func TestSearchNodeAttrAndNotExists(t *testing.T) {
	n, _ := searcher.Search(org, "node", "name:node1 AND baz:urb", 1000, "id ASC", 0, nil)
	if len(n) != 0 {
		t.Errorf("Incorrect number of items returned, expected 0, got %d", len(n))
	}
}

func TestSearchRole(t *testing.T) {
	r, _ := searcher.Search(org, "role", "name:role1", 1000, "id ASC", 0, nil)
	if len(r) == 0 || r[0]["name"] != "role1" {
		t.Errorf("nothing returned from search")
	}
}

func TestSearchRoleAll(t *testing.T) {
	n, _ := searcher.Search(org, "role", "*:*", 1000, "id ASC", 0, nil)
	if len(n) != 4 {
		t.Errorf("Incorrect number of items returned, expected 4, got %d", len(n))
	}
}

func TestSearchEnv(t *testing.T) {
	e, _ := searcher.Search(org, "environment", "name:env1", 1000, "id ASC", 0, nil)
	if len(e) == 0 || e[0]["name"] != "env1" {
		t.Errorf("nothing returned from search")
	}
}

func TestSearchEnvAll(t *testing.T) {
	n, _ := searcher.Search(org, "environment", "*:*", 1000, "id ASC", 0, nil)
	if len(n) != 4 {
		t.Errorf("Incorrect number of items returned, expected 4, got %d", len(n))
	}
}

func TestSearchClient(t *testing.T) {
	c, _ := searcher.Search(org, "client", "name:client1", 1000, "id ASC", 0, nil)
	if len(c) == 0 || c[0]["name"] != "client1" {
		t.Errorf("nothing returned from search")
	}
}

func TestSearchClientAll(t *testing.T) {
	n, _ := searcher.Search(org, "client", "*:*", 1000, "id ASC", 0, nil)
	if len(n) != 4 {
		t.Errorf("Incorrect number of items returned, expected 4, got %d", len(n))
	}
}

func TestSearchDbag(t *testing.T) {
	d, _ := searcher.Search(org, "databag1", "foo:dbag_item_1", 1000, "id ASC", 0, nil)
	if len(d) == 0 {
		t.Errorf("nothing returned from search")
	}
}

func TestSearchDbagAll(t *testing.T) {
	d, _ := searcher.Search(org, "databag1", "*:*", 1000, "id ASC", 0, nil)
	if len(d) != 1 {
		t.Errorf("Incorrect number of items returned, expected 1, got %d", len(d))
	}
}

func TestSecondOrg(t *testing.T) {
	sorgName := "boo"
	sorg, err := organization.New(sorgName, "booboo")
	if err != nil {
		t.Errorf(err.Error())
	}
	err = sorg.Save()
	if err != nil {
		t.Errorf(err.Error())
	}
	snode, _ := node.New(sorg, "snode1")
	snode.Save()
	n, _ := searcher.Search(sorg, "node", "*:*", 1000, "id ASC", 0, nil)
	if len(n) != 1 {
		t.Errorf("Incorrect number of items returned, expected 1, got %d", len(n))
	}
	n, _ = searcher.Search(sorg, "node", "name:snode1", 1000, "id ASC", 0, nil)
	if len(n) != 1 {
		t.Errorf("Incorrect number of items returned with search by name, expected 1, got %d", len(n))
	}
	n, _ = searcher.Search(org, "node", "name:snode1", 1000, "id ASC", 0, nil)
	if len(n) != 0 {
		t.Errorf("searching the main test org for snode1 unexpectedly returned a result")
	}
	n, _ = searcher.Search(sorg, "node", "name:node1", 1000, "id ASC", 0, nil)
	if len(n) != 0 {
		t.Errorf("searching the second test org for node1 unexpectedly returned a result")
	}
}

// Probably don't want this as an always test, but it's handy to have available.
/*
func TestEmbiggenSearch(t *testing.T) {
	for i := 4; i < 35000; i++ {
		n, _ := node.New(org, fmt.Sprintf("node%d", i))
		n.Save()
		r, _ := role.New(org, fmt.Sprintf("role%d", i))
		r.Save()
		e, _ := environment.New(org, fmt.Sprintf("env%d", i))
		e.Save()
		c, _ := client.New(org, fmt.Sprintf("client%d", i))
		c.Save()
		d, _ := databag.New(org, fmt.Sprintf("databag%d", i))
		d.Save()
		dbi := make(map[string]interface{})
		dbi["id"] = fmt.Sprintf("dbi%d", i)
		dbi["foo"] = fmt.Sprintf("dbag_item_%d", i)
		d.NewDBItem(dbi)
	}
	time.Sleep(1 * time.Second)
	n, _ := searcher.Search(org, "client", "*:*", 1000, "id ASC", 0, nil)
	if len(n) != 35000 {
		t.Errorf("Incorrect number of items returned, expected 500, got %d", len(n))
	}
	c, _ := searcher.Search(org, "node", "*:*", 1000, "id ASC", 0, nil)
	if len(c) != 35000 {
		t.Errorf("Incorrect number of nodes returned, expected 500, got %d", len(n))
	}
	e, _ := searcher.Search(org, "environment", "name:env11666", 1000, "id ASC", 0, nil)
	if e[0].(*environment.ChefEnvironment).Name != "env11666" {
		t.Errorf("nothing returned from search")
	}
}
*/<|MERGE_RESOLUTION|>--- conflicted
+++ resolved
@@ -161,14 +161,10 @@
  */
 
 func TestSearchNode(t *testing.T) {
-<<<<<<< HEAD
 	n, _ := searcher.Search(org, "node", "name:node1", 1000, "id ASC", 0, nil)
-=======
-	n, e := searcher.Search("node", "name:node1", 1000, "id ASC", 0, nil)
 	if e != nil {
 		t.Errorf("err searching: %s", e.Error())
 	}
->>>>>>> fc25f3ae
 	if len(n) == 0 || n[0]["name"] != "node1" {
 		t.Errorf("nothing returned from search")
 	}
