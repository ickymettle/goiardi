/*
 * Copyright (c) 2013-2016, Jeremy Bingham (<jeremy@goiardi.gl>)
 *
 * Licensed under the Apache License, Version 2.0 (the "License");
 * you may not use this file except in compliance with the License.
 * You may obtain a copy of the License at
 *
 *     http://www.apache.org/licenses/LICENSE-2.0
 *
 * Unless required by applicable law or agreed to in writing, software
 * distributed under the License is distributed on an "AS IS" BASIS,
 * WITHOUT WARRANTIES OR CONDITIONS OF ANY KIND, either express or implied.
 * See the License for the specific language governing permissions and
 * limitations under the License.
 */

package search

import (
	"database/sql"
	"fmt"
	"regexp"
	"sort"
	"strings"
	"time"

	"github.com/ctdk/goiardi/client"
	"github.com/ctdk/goiardi/datastore"
	"github.com/ctdk/goiardi/indexer"
	"github.com/ctdk/goiardi/organization"
	"github.com/ctdk/goiardi/util"
	"github.com/tideland/golib/logger"
)

type PostgresSearch struct {
}

type PgQuery struct {
	idx        string
	queryChain Queryable
	paths      []string
	queryStrs  []string
	arguments  []string
	fullQuery  string
	allArgs    []interface{}
}

type gClause struct {
	clause string
	op     Op
}

func (p *PostgresSearch) Search(org *organization.Organization, idx string, q string, rows int, sortOrder string, start int, partialData map[string]interface{}) ([]map[string]interface{}, error) {
	// check that the endpoint actually exists
	sqlStmt := "SELECT 1 FROM goiardi.search_collections WHERE organization_id = $1 AND name = $2"
	stmt, serr := datastore.Dbh.Prepare(sqlStmt)
	if serr != nil {
		return nil, serr
	}
	defer stmt.Close()
	var zzz int
	serr = stmt.QueryRow(1, idx).Scan(&zzz) // don't care about zzz
	if serr != nil {
		if serr == sql.ErrNoRows {
			serr = fmt.Errorf("I don't know how to search for %s data objects.", idx)
		}
		return nil, serr
	}

	// Don't start timing searches until the existence of the index has
	// been checked.
	defer trackSearchTiming(time.Now(), q, pgSearchTimings)

	// Special case "goodness". If the search term is "*:*" with no
	// qualifiers, short circuit everything and just get a list of the
	// distinct items.
	var qresults []string

	if q == "*:*" {
		logger.Debugf("Searching '*:*' on %s, short circuiting", idx)

		var builtinIdx bool
		if idx == "node" || idx == "client" || idx == "environment" || idx == "role" {
			builtinIdx = true
			sqlStmt = fmt.Sprintf("SELECT COALESCE(ARRAY_AGG(name), '{}'::text[]) FROM goiardi.%ss WHERE organization_id = $1", idx)
		} else {
			sqlStmt = "SELECT COALESCE(ARRAY_AGG(orig_name), '{}'::text[]) FROM goiardi.data_bag_items JOIN goiardi.data_bags ON goiardi.data_bag_items.data_bag_id = goiardi.data_bags.id WHERE goiardi.data_bags.organization_id = $1 AND goiardi.data_bags.name = $2"
		}

		var res util.StringSlice
		stmt, err := datastore.Dbh.Prepare(sqlStmt)
		if err != nil {
			return nil, err
		}
		defer stmt.Close()
		if builtinIdx {
			err = stmt.QueryRow(1).Scan(&res)
		} else {
			err = stmt.QueryRow(1, idx).Scan(&res)
		}
		if err != nil && err != sql.ErrNoRows {
			return nil, err
		}
		qresults = res
	} else {
		// keep up with the ersatz solr.
		qq := &Tokenizer{Buffer: q}
		qq.Init()
		if err := qq.Parse(); err != nil {
			return nil, err
		}
		qq.Execute()
		qchain := qq.Evaluate()

		pgQ := &PgQuery{idx: idx, queryChain: qchain}

		err := pgQ.execute()
		if err != nil {
			return nil, err
		}

		qresults, err = pgQ.results()
		if err != nil {
			return nil, err
		}
	}
	// THE WRONG WAY:
	// Eventually, ordering by the keys themselves would be awesome.
	objs := getResults(org, idx, qresults)
	res := make([]map[string]interface{}, len(objs))
	for i, r := range objs {
		switch r := r.(type) {
		case *client.Client:
			jc := map[string]interface{}{
				"name":       r.Name,
				"chef_type":  r.ChefType,
				"json_class": r.JSONClass,
				"admin":      r.Admin,
				"public_key": r.PublicKey(),
				"validator":  r.Validator,
			}
			res[i] = jc
		default:
			res[i] = util.MapifyObject(r)
		}
	}

	/* If we're doing partial search, tease out the fields we want. */
	if partialData != nil {
		var err error
		res, err = formatPartials(res, objs, partialData)
		if err != nil {
			return nil, err
		}
	}

	// and at long last, sort
	ss := strings.Split(sortOrder, " ")
	sortKey := ss[0]
	if sortKey == "id" {
		sortKey = "name"
	}
	var ordering string
	if len(ss) > 1 {
		ordering = strings.ToLower(ss[1])
	} else {
		ordering = "asc"
	}
	sortResults := results{res, sortKey}
	if ordering == "desc" {
		sort.Sort(sort.Reverse(sortResults))
	} else {
		sort.Sort(sortResults)
	}
	res = sortResults.res

	end := start + rows
	if end > len(res) {
		end = len(res)
	}
	res = res[start:end]
	return res, nil
}

func (p *PostgresSearch) GetEndpoints(org *organization.Organization) []string {
	// TODO: deal with possible errors
<<<<<<< HEAD
	endpoints, err := indexer.Endpoints(org.Name)
	return endpoints
=======
	endpoints, err := indexer.Endpoints()
>>>>>>> fc25f3ae
	if err != nil {
		logger.Errorf(err.Error())
	}
	return endpoints
}

func (pq *PgQuery) execute(startTableID ...*int) error {
	p := pq.queryChain
	curOp := OpNotAnOp
	var t *int
	if len(startTableID) == 0 {
		z := 0
		t = &z
	} else {
		t = startTableID[0]
	}
	for p != nil {
		switch c := p.(type) {
		case *BasicQuery:
			// an empty field can only happen up here
			if c.field != "" {
				pq.paths = append(pq.paths, string(c.field))
			}
			args, xtraPath, qstr := buildBasicQuery(c.field, c.term, t, curOp)
			if xtraPath != "" {
				pq.paths = append(pq.paths, xtraPath)
			}
			pq.arguments = append(pq.arguments, args...)
			pq.queryStrs = append(pq.queryStrs, qstr)
			*t++
		case *GroupedQuery:
			pq.paths = append(pq.paths, string(c.field))
			args, xtraPath, qstr := buildGroupedQuery(c.field, c.terms, t, curOp)
			if xtraPath != "" {
				pq.paths = append(pq.paths, xtraPath)
			}
			pq.arguments = append(pq.arguments, args...)
			pq.queryStrs = append(pq.queryStrs, qstr)
			*t++
		case *RangeQuery:
			pq.paths = append(pq.paths, string(c.field))
			args, xtraPath, qstr := buildRangeQuery(c.field, c.start, c.end, c.inclusive, t, curOp)
			if xtraPath != "" {
				pq.paths = append(pq.paths, xtraPath)
			}
			pq.arguments = append(pq.arguments, args...)
			pq.queryStrs = append(pq.queryStrs, qstr)
			*t++
		case *SubQuery:
			newq, nend, nerr := extractSubQuery(c)
			if nerr != nil {
				return nerr
			}
			p = nend
			np := &PgQuery{queryChain: newq}
			err := np.execute(t)
			if err != nil {
				return err
			}
			pq.paths = append(pq.paths, np.paths...)
			pq.arguments = append(pq.arguments, np.arguments...)
			pq.queryStrs = append(pq.queryStrs, fmt.Sprintf("%s(%s)", binOp(curOp), strings.Join(np.queryStrs, " ")))
		default:
			err := fmt.Errorf("Unknown type %T for query", c)
			return err
		}
		curOp = p.Op()
		p = p.Next()
	}
	fullQ, allArgs := craftFullQuery(1, pq.idx, pq.paths, pq.arguments, pq.queryStrs, t)
	logger.Debugf("pg search info:")
	logger.Debugf("full query: %s", fullQ)
	logger.Debugf("all %d args: %v", len(allArgs), allArgs)
	pq.fullQuery = fullQ
	pq.allArgs = allArgs
	return nil
}

func (pq *PgQuery) results() ([]string, error) {
	var res util.StringSlice
	stmt, err := datastore.Dbh.Prepare(pq.fullQuery)
	if err != nil {
		return nil, err
	}
	defer stmt.Close()
	err = stmt.QueryRow(pq.allArgs...).Scan(&res)
	if err != nil && err != sql.ErrNoRows {
		return nil, err
	}
	return res, nil
}

func buildBasicQuery(field Field, term QueryTerm, tNum *int, op Op) ([]string, string, string) {
	opStr := binOp(op)
	originalTerm := term.term
	cop := matchOp(term.mod, &term)

	var q string
	args := []string{string(field)}
	var xtraPath string
	if originalTerm == "*" || originalTerm == "" {
		q = fmt.Sprintf("%s(f%d.path ~ _ARG_)", opStr, *tNum)
	} else if field == "" { // feeling REALLY iffy about this one, but it
		// duplicates the previous behavior.
		q = fmt.Sprintf("%s(f%d.value %s _ARG_)", opStr, *tNum, cop)
		args = []string{string(term.term)}
	} else {
		altQueryPath := fmt.Sprintf("%s.%s", string(field), string(originalTerm))
		// For ltree, change this *back*.
		// Strictly speaking, certain kinds of query won't have exactly
		// the same behavior as you would get with solr, but it only
		// comes up in a few corner cases that should be unlikely in
		// real world searching. (Famous last words.) It should only be
		// queries like "foo:bar*" or "foo:bar?" where "foo.bar*" is a
		// ltree path rather than a path and value, because searches
		// with ? matching single characters won't work right, and
		// wildcard searches with * might not behave quite the way one
		// expects (*maybe*). In practice it shouldn't be a huge
		// problem.
		altQueryPath = util.PgSearchQueryKey(string(altQueryPath))
		q = fmt.Sprintf("%s((f%d.path OPERATOR(goiardi.~) _ARG_ AND f%d.value %s _ARG_) OR (f%d.path OPERATOR(goiardi.~) _ARG_))", opStr, *tNum, *tNum, cop, *tNum)
		args = append(args, string(term.term))
		args = append(args, altQueryPath)
		xtraPath = altQueryPath
	}

	return args, xtraPath, q
}

func buildGroupedQuery(field Field, terms []QueryTerm, tNum *int, op Op) ([]string, string, string) {
	opStr := binOp(op)

	var q string
	args := []string{string(field)}
	var grouped []*gClause

	basePath := string(field)
	xtraPath := fmt.Sprintf("%s.*", string(field))
	var groupedPaths []*gClause
	var groupedArgs []string
	ltNum := *tNum

	for _, v := range terms {
		orgTerm := v.term
		cop := matchOp(op, &v)

		clause := fmt.Sprintf("f%d.value %s _ARG_", *tNum, cop)
		g := &gClause{clause, v.mod}
		grouped = append(grouped, g)

		var ltreeNot string
		if v.mod == OpUnaryNot {
			ltreeNot = "!"
		}
		groupedArgs = append(groupedArgs, fmt.Sprintf("%s.%s%s", basePath, ltreeNot, util.PgSearchQueryKey(string(orgTerm))))
		ltNum++

		groupedPaths = append(groupedPaths, &gClause{fmt.Sprintf("f%d.path OPERATOR(goiardi.~) _ARG_", ltNum), v.mod})
		args = append(args, string(v.term))
	}
	var clauseArr []string
	var ltClauseArr []string
	for i, g := range grouped {
		var j string
		if i != 0 {
			if g.op == OpUnaryPro || g.op == OpUnaryReq || g.op == OpUnaryNot {
				j = " AND "
			} else {
				j = " OR "
			}
		}
		clauseArr = append(clauseArr, fmt.Sprintf("%s%s", j, g.clause))
	}
	for i, lc := range groupedPaths {
		var j string
		if i != 0 {
			if lc.op == OpUnaryPro || lc.op == OpUnaryReq || lc.op == OpUnaryNot {
				j = " AND "
			} else {
				j = " OR "
			}
		}
		ltClauseArr = append(ltClauseArr, fmt.Sprintf("%s%s", j, lc.clause))
	}
	clauses := strings.Join(clauseArr, " ")
	ltClauses := strings.Join(ltClauseArr, " ")
	q = fmt.Sprintf("%s((f%d.path OPERATOR(goiardi.~) _ARG_ AND (%s)) OR (%s))", opStr, *tNum, clauses, ltClauses)
	*tNum = ltNum
	args = append(args, groupedArgs...)
	return args, xtraPath, q
}

func buildRangeQuery(field Field, start RangeTerm, end RangeTerm, inclusive bool, tNum *int, op Op) ([]string, string, string) {
	if start > end {
		start, end = end, start
	}

	var q string
	args := []string{string(field)}
	xtraPath := fmt.Sprintf("%s.*", string(field))

	opStr := binOp(op)
	var equals string
	if inclusive {
		equals = "="
	}
	var ranges []string
	var rangePaths []string
	var rangeArgs []string // these need to be added to the args after

	if string(start) != "*" {
		s := fmt.Sprintf("f%d.value >%s _ARG_", *tNum, equals)
		ranges = append(ranges, s)
		args = append(args, string(start))
		rangePaths = append(rangePaths, fmt.Sprintf("f%d.path OPERATOR(goiardi.>%s) _ARG_", *tNum, equals))
		rangeArgs = append(rangeArgs, fmt.Sprintf("%s.%s", string(field), util.PgSearchQueryKey(string(start))))
	}
	if string(end) != "*" {
		e := fmt.Sprintf("f%d.value <%s _ARG_", *tNum, equals)
		ranges = append(ranges, e)
		args = append(args, string(end))
		rangePaths = append(rangePaths, fmt.Sprintf("f%d.path OPERATOR(goiardi.<%s) _ARG_", *tNum, equals))
		rangeArgs = append(rangeArgs, fmt.Sprintf("%s.%s", string(field), util.PgSearchQueryKey(string(end))))
	}

	args = append(args, xtraPath)
	if len(rangeArgs) != 0 {
		args = append(args, rangeArgs...)
	}

	var rangeStr string
	var rangePathStr string
	if len(ranges) != 0 {
		rangeStr = fmt.Sprintf(" AND (%s)", strings.Join(ranges, " AND "))
		// Add the first path match to keep the range query with ltrees
		// from shooting off into the distance
		rangePathStr = fmt.Sprintf(" OR (f%d.path OPERATOR(goiardi.~) _ARG_ AND %s)", *tNum, strings.Join(rangePaths, " AND "))
	}
	q = fmt.Sprintf("%s(f%d.path OPERATOR(goiardi.~) _ARG_%s%s)", opStr, *tNum, rangeStr, rangePathStr)
	return args, xtraPath, q
}

func matchOp(op Op, term *QueryTerm) string {
	r := regexp.MustCompile(`\*|\?`)
	var cop string
	if r.MatchString(string(term.term)) {
		if term.mod == OpUnaryNot || term.mod == OpUnaryPro {
			cop = "NOT LIKE"
		} else {
			cop = "LIKE"
		}
		term.term = Term(escapeArg(string(term.term)))
	} else {
		if term.mod == OpUnaryNot || term.mod == OpUnaryPro {
			cop = "<>"
		} else {
			cop = "="
		}
	}
	return cop
}

func binOp(op Op) string {
	var opStr string
	if op != OpNotAnOp {
		if op == OpBinAnd {
			opStr = " AND "
		} else {
			opStr = " OR "
		}
	}
	return opStr
}

func craftFullQuery(orgID int, idx string, paths []string, arguments []string, queryStrs []string, tNum *int) (string, []interface{}) {
	allArgs := make([]interface{}, 0, len(paths)+len(arguments)+2)
	allArgs = append(allArgs, orgID)
	allArgs = append(allArgs, idx)

	pcount := 3

	for _, v := range paths {
		allArgs = append(allArgs, v)
	}
	for _, v := range arguments {
		allArgs = append(allArgs, v)
	}

	var itemsStatement string
	if idx == "node" || idx == "client" || idx == "environment" || idx == "role" {
		itemsStatement = fmt.Sprintf("SELECT name AS item_name FROM goiardi.%ss WHERE organization_id = $1", idx)
	} else {
		itemsStatement = fmt.Sprintf("SELECT orig_name AS item_name FROM goiardi.data_bag_items JOIN goiardi.data_bags ON goiardi.data_bag_items.data_bag_id = goiardi.data_bags.id WHERE goiardi.data_bags.organization_id = $1 AND goiardi.data_bags.name = $2")
		pcount = 3
	}

	params := make([]string, 0, len(paths))
	for range paths {
		params = append(params, fmt.Sprintf("$%d", pcount))
		pcount++
	}

	withStatement := fmt.Sprintf("WITH found_items AS (SELECT item_name, path, value FROM goiardi.search_items si WHERE si.organization_id = $1 AND si.search_collection_id = (SELECT id FROM goiardi.search_collections WHERE name = $2) AND path OPERATOR(goiardi.?) ARRAY[ %s ]::goiardi.lquery[]), items AS (%s)", strings.Join(params, ", "), itemsStatement)
	var selectStmt string
	if *tNum == 1 {
		selectStmt = fmt.Sprintf("SELECT COALESCE(ARRAY_AGG(DISTINCT item_name), '{}'::text[]) FROM found_items f0 WHERE %s", queryStrs[0])
	} else {
		joins := make([]string, 0, *tNum)
		for i := 0; i < *tNum; i++ {
			j := fmt.Sprintf("INNER JOIN found_items AS f%d ON i.item_name = f%d.item_name", i, i)
			joins = append(joins, j)
		}
		selectStmt = fmt.Sprintf("SELECT COALESCE(ARRAY_AGG(i.item_name), '{}'::text[]) FROM items i %s WHERE %s", strings.Join(joins, " "), strings.Join(queryStrs, " "))
	}
	fullQuery := strings.Join([]string{withStatement, selectStmt}, " ")
	re := regexp.MustCompile("_ARG_")
	rfunc := func([]byte) []byte {
		r := []byte(fmt.Sprintf("$%d", pcount))
		pcount++
		return r
	}
	fullQuery = string(re.ReplaceAllFunc([]byte(fullQuery), rfunc))

	return fullQuery, allArgs
}

func escapeArg(arg string) string {
	arg = strings.Replace(arg, "%", "\\%", -1)
	arg = strings.Replace(arg, "_", "\\_", -1)
	arg = strings.Replace(arg, "*", "%", -1)
	arg = strings.Replace(arg, "?", "_", -1)
	return arg
}<|MERGE_RESOLUTION|>--- conflicted
+++ resolved
@@ -184,12 +184,7 @@
 
 func (p *PostgresSearch) GetEndpoints(org *organization.Organization) []string {
 	// TODO: deal with possible errors
-<<<<<<< HEAD
 	endpoints, err := indexer.Endpoints(org.Name)
-	return endpoints
-=======
-	endpoints, err := indexer.Endpoints()
->>>>>>> fc25f3ae
 	if err != nil {
 		logger.Errorf(err.Error())
 	}
